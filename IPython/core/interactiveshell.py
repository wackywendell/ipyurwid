--- conflicted
+++ resolved
@@ -2292,11 +2292,8 @@
         # this allows execution of indented pasted code. It is tempting
         # to add '\n' at the end of source to run commands like ' a=1'
         # directly, but this fails for more complicated scenarios
-<<<<<<< HEAD
         #source=source.encode(self.stdin_encoding) # fixes unicode input issues
-=======
-
->>>>>>> f4f09a77
+
         if source[:1] in [' ', '\t']:
             source = u'if 1:\n%s' % source
 
